--- conflicted
+++ resolved
@@ -166,7 +166,6 @@
     """infer a Name: use name lookup rules"""
     frame, stmts = self.lookup(self.name)
     if not stmts:
-<<<<<<< HEAD
         # Try to see if the name is enclosed in a nested function
         # and use the higher (first function) scope for searching.
         # TODO: should this be promoted to other nodes as well?
@@ -176,13 +175,7 @@
 
         if not stmts:
             raise UnresolvableName(self.name)
-    context = context.clone()
-    context.lookupname = self.name
-    return _infer_stmts(stmts, context, frame)
-=======
-        raise UnresolvableName(self.name)
     return _infer_stmts(stmts, context, frame, self.name)
->>>>>>> 3a090e28
 nodes.Name._infer = path_wrapper(infer_name)
 nodes.AssName.infer_lhs = infer_name # won't work with a path wrapper
 
