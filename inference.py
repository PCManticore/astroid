# This program is free software; you can redistribute it and/or modify it under
# the terms of the GNU General Public License as published by the Free Software
# Foundation; either version 2 of the License, or (at your option) any later
# version.
#
# This program is distributed in the hope that it will be useful, but WITHOUT
# ANY WARRANTY; without even the implied warranty of MERCHANTABILITY or FITNESS
# FOR A PARTICULAR PURPOSE. See the GNU General Public License for more details.
#
# You should have received a copy of the GNU General Public License along with
# this program; if not, write to the Free Software Foundation, Inc.,
# 59 Temple Place - Suite 330, Boston, MA  02111-1307, USA.
"""this module contains a set of functions to handle inference on astng trees

:author:    Sylvain Thenault
:copyright: 2003-2008 LOGILAB S.A. (Paris, FRANCE)
:contact:   http://www.logilab.fr/ -- mailto:python-projects@logilab.org
:copyright: 2003-2008 Sylvain Thenault
:contact:   mailto:thenault@gmail.com
"""

from __future__ import generators

__doctype__ = "restructuredtext en"

from copy import copy
import sys

from logilab.common.compat import imap, chain, set

from logilab.astng import MANAGER, YES, InferenceContext, Instance, Generator, \
     unpack_infer, _infer_stmts, nodes, copy_context
from logilab.astng import ASTNGError, InferenceError, UnresolvableName, \
     NoDefault, NotFoundError, ASTNGBuildingException

if sys.version_info < (2, 5):
    class GeneratorExit(Exception):
        pass
    
def path_wrapper(func):
    """return the given infer function wrapped to handle the path"""
    def wrapped(node, context=None, _func=func, **kwargs):
        """wrapper function handling context"""
        if context is None:
            context = InferenceContext(node)
        context.push(node)
        yielded = set()
        try:
            for res in _func(node, context, **kwargs):
                # unproxy only true instance, not const, tuple, dict...
                if res.__class__ is Instance:
                    ares = res._proxied
                else:
                    ares = res
                if not ares in yielded:
                    yield res
                    yielded.add(ares)
            context.pop()
        except:
            context.pop()
            raise
    return wrapped

try:
    GeneratorExit # py >= 2.5
except:
    class GeneratorExit: pass
    
# .infer method ###############################################################

def infer_default(self, context=None):
    """we don't know how to resolve a statement by default"""
    #print 'inference error', self, name, path
    raise InferenceError(self.__class__.__name__)

#infer_default = infer_default
nodes.Node.infer = infer_default


def infer_end(self, context=None):
    """inference's end for node such as Module, Class, Function, Const...
    """
    yield self

#infer_end = path_wrapper(infer_end)
nodes.Module.infer = nodes.Class.infer = infer_end
nodes.List.infer = infer_end
nodes.Tuple.infer = infer_end
nodes.Dict.infer = infer_end
nodes.Const.infer = infer_end

def infer_empty_node(self, context=None):
    if not self.has_underlying_object():
        yield YES
    else:
        try:
            for infered in MANAGER.infer_astng_from_something(self.object,
                                                              context=context):
                yield infered
        except ASTNGError:
            yield YES
nodes.EmptyNode.infer = path_wrapper(infer_empty_node)
    


class CallContext:
    """when infering a function call, this class is used to remember values
    given as argument
    """
    def __init__(self, args, starargs, dstarargs):
        self.args = []
        self.nargs = {}
        for arg in args:
            if isinstance(arg, nodes.Keyword):
                self.nargs[arg.name] = arg.expr
            else:
                self.args.append(arg)
        self.starargs = starargs
        self.dstarargs = dstarargs

    def infer_argument(self, funcnode, name, context):
        """infer a function argument value according the the call context"""
        # 1. search in named keywords
        try:
            return self.nargs[name].infer(context)
        except KeyError:
            # Function.argnames can be None in astng (means that we don't have
            # information on argnames)
            if funcnode.argnames is not None:
                try:
                    argindex = funcnode.argnames.index(name)
                except ValueError:
                    pass
                else:
                    # 2. first argument of instance/class method
                    if argindex == 0 and funcnode.type in ('method', 'classmethod'):
                        if context.boundnode is not None:
                            boundnode = context.boundnode
                        else:
                            # XXX can do better ?
                            boundnode = funcnode.parent.frame()
                        if funcnode.type == 'method':
                            return iter((Instance(boundnode),))
                        if funcnode.type == 'classmethod':
                            return iter((boundnode,))                            
                    # 2. search arg index
                    try:
                        return self.args[argindex].infer(context)
                    except IndexError:
                        pass
                    # 3. search in *args (.starargs)
                    if self.starargs is not None:
                        its = []
                        for infered in self.starargs.infer(context):
                            if infered is YES:
                                its.append((YES,))
                                continue
                            try:
                                its.append(infered.getitem(argindex).infer(context))
                            except (InferenceError, AttributeError):
                                its.append((YES,))
                            except IndexError:
                                continue
                        if its:
                            return chain(*its)
        # 4. XXX search in **kwargs (.dstarargs)
        if self.dstarargs is not None:
            its = []
            for infered in self.dstarargs.infer(context):
                if infered is YES:
                    its.append((YES,))
                    continue
                try:
                    its.append(infered.getitem(name).infer(context))
                except (InferenceError, AttributeError):
                    its.append((YES,))
                except IndexError:
                    continue
            if its:
                return chain(*its)
        # 5. */** argument, (Tuple or Dict)
        mularg = funcnode.mularg_class(name)
        if mularg is not None: 
            # XXX should be able to compute values inside
            return iter((mularg,))
        # 6. return default value if any
        try:
            return funcnode.default_value(name).infer(context)
        except NoDefault:
            raise InferenceError(name)
        
        
def infer_function(self, context=None):
    """infer on Function nodes must be take with care since it
    may be called to infer one of it's argument (in which case <name>
    should be given)
    """
    name = context.lookupname
    # no name is given, we are infering the function itself
    if name is None:
        yield self
        return
    if context.callcontext:
        # reset call context/name
        callcontext = context.callcontext
        context = copy_context(context)
        context.callcontext = None
        for infered in callcontext.infer_argument(self, name, context):
            yield infered
        return
    # Function.argnames can be None in astng (means that we don't have
    # information on argnames), in which case we can't do anything more
    if self.argnames is None:
        yield YES
        return
    if not name in self.argnames:
        raise InferenceError()
    # first argument of instance/class method
    if name == self.argnames[0]:
        if self.type == 'method':
            yield Instance(self.parent.frame())
            return
        if self.type == 'classmethod':
            yield self.parent.frame()
            return
    mularg = self.mularg_class(name)
    if mularg is not None: # */** argument, no doubt it's a Tuple or Dict
        yield mularg
        return
    # if there is a default value, yield it. And then yield YES to reflect
    # we can't guess given argument value
    try:
        context = copy_context(context)
        for infered in self.default_value(name).infer(context):
            yield infered
        yield YES
    except NoDefault:
        yield YES

nodes.Function.infer = path_wrapper(infer_function)
nodes.Lambda.infer = path_wrapper(infer_function)


def infer_name(self, context=None):
    """infer a Name: use name lookup rules"""
    context = context.clone()
    context.lookupname = self.name
    frame, stmts = self.lookup(self.name)
    if not stmts:
        raise UnresolvableName(self.name)
    return _infer_stmts(stmts, context, frame)

nodes.Name.infer = path_wrapper(infer_name)


def infer_assname(self, context=None):
    """infer a AssName/AssAttr: need to inspect the RHS part of the
    assign node
    """
    stmts = self.assigned_stmts(context=context)
    return _infer_stmts(stmts, context)
    
nodes.AssName.infer = path_wrapper(infer_assname)


def infer_assattr(self, context=None):
    """infer a AssName/AssAttr: need to inspect the RHS part of the
    assign node
    """
    stmts = self.assigned_stmts(context=context)
    return _infer_stmts(stmts, context)
    
nodes.AssAttr.infer = path_wrapper(infer_assattr)

        
def infer_callfunc(self, context=None):
    """infer a CallFunc node by trying to guess what's the function is
    returning
    """
    one_infered = False
    context = context.clone()
    context.callcontext = CallContext(self.args, self.star_args, self.dstar_args)
    for callee in self.node.infer(context):
        if callee is YES:
            yield callee
            one_infered = True
            continue
        try:
            for infered in callee.infer_call_result(self, context):
                yield infered
                one_infered = True
        except (AttributeError, InferenceError):
            ## XXX log error ?
            continue
    if not one_infered:
        raise InferenceError()

nodes.CallFunc.infer = path_wrapper(infer_callfunc)


def infer_getattr(self, context=None):
    """infer a Getattr node by using getattr on the associated object
    """
    one_infered = False
    # XXX
    #context = context.clone()
    for owner in self.expr.infer(context):
        if owner is YES:
            yield owner
            one_infered = True
            continue
        try:
            context.boundnode = owner
            for obj in owner.igetattr(self.attrname, context):
                yield obj
                one_infered = True
            context.boundnode = None
        except (NotFoundError, InferenceError):
            continue
        except AttributeError:
            # XXX method / function
            continue
    if not one_infered:
        raise InferenceError()
                
nodes.Getattr.infer = path_wrapper(infer_getattr)


def _imported_module_astng(node, modname):
    """return the ast for a module whose name is <modname> imported by <node>
    """
    # handle special case where we are on a package node importing a module
    # using the same name as the package, which may end in an infinite loop
    # on relative imports
    # XXX: no more needed ?
    mymodule = node.root()
    if mymodule.relative_name(modname) == mymodule.name:
        # FIXME: I don't know what to do here...
        raise InferenceError(modname)
    try:
        return mymodule.import_module(modname)
    except (ASTNGBuildingException, SyntaxError):
        raise InferenceError(modname)
        
def infer_import(self, context=None, asname=True):
    """self resolve on From / Import nodes return the imported module/object"""
    name = context.lookupname
    if name is None:
        raise InferenceError()
    if asname:
        yield _imported_module_astng(self, self.real_name(name))
    else:
        yield _imported_module_astng(self, name)
    
nodes.Import.infer = path_wrapper(infer_import)

def infer_from(self, context=None, asname=True):
    """self resolve on From / Import nodes return the imported module/object"""
    name = context.lookupname
    if name is None:
        raise InferenceError()
    if asname:
        name = self.real_name(name)
    module = _imported_module_astng(self, self.modname)
    try:
        context = copy_context(context)
        context.lookupname = name
        return _infer_stmts(module.getattr(name), context)
    except NotFoundError:
        raise InferenceError(name)

nodes.From.infer = path_wrapper(infer_from)


def infer_global(self, context=None):
    if context.lookupname is None:
        raise InferenceError()
    try:
        return _infer_stmts(self.root().getattr(context.lookupname), context)
    except NotFoundError:
        raise InferenceError()
nodes.Global.infer = path_wrapper(infer_global)


def infer_subscript(self, context=None):
    """infer simple subscription such as [1,2,3][0] or (1,2,3)[-1]
    """
    if len(self.subs) == 1:
        index = self.subs[0].infer(context).next()
        if index is YES:
            yield YES
            return
        try:
            # suppose it's a Tuple/List node (attribute error else)
            assigned = self.expr.getitem(index.value)
        except AttributeError:
            raise InferenceError()
        except IndexError:
            yield YES
            return
        for infered in assigned.infer(context):
            yield infered
    else:
        raise InferenceError()
nodes.Subscript.infer = path_wrapper(infer_subscript)

def infer_unarysub(self, context=None):
    for infered in self.expr.infer(context):
        try:
            value = -infered.value
        except (TypeError, AttributeError):
            yield YES
            continue
        node = copy(self.expr)
        node.value = value
        yield node
nodes.UnarySub.infer = path_wrapper(infer_unarysub)

def infer_unaryadd(self, context=None):
    return self.expr.infer(context)
nodes.UnaryAdd.infer = infer_unaryadd

def _py_value(node):
    try:
        return node.value
    except AttributeError:
        # not a constant
        if isinstance(node, nodes.Dict):
            return {}
        if isinstance(node, nodes.List):
            return []
        if isinstance(node, nodes.Tuple):
            return ()
    raise ValueError()

def _infer_operator(self, context=None, impl=None, meth='__method__'):
    for lhs in self.left.infer(context):
        try:
            lhsvalue = _py_value(lhs)
        except ValueError:
            # not a constant
            try:
                # XXX just suppose if the type implement meth, returned type
                # will be the same
                lhs.getattr(meth)
                yield lhs
            except GeneratorExit:
<<<<<<< HEAD
                raise
=======
                raise                
>>>>>>> 179594db
            except:
                yield YES
            continue
        for rhs in self.right.infer(context):
            try:
                rhsvalue = _py_value(rhs)
            except ValueError:
                try:
                    # XXX just suppose if the type implement meth, returned type
                    # will be the same
                    rhs.getattr(meth)
                    yield rhs
                except GeneratorExit:
                    raise
                except:
                    yield YES
                continue
            try:
                value = impl(lhsvalue, rhsvalue)
            except: # TypeError:
                yield YES
                continue
            if type(value) is type(lhsvalue):
                node = copy(lhs)
            else:
                node = copy(rhs)
            # XXX may be dict, tuple...
            node.value = value
            yield node

def infer_sub(self, context=None):
    return _infer_operator(self, context=context, impl=lambda a,b: a-b, meth='__sub__')
nodes.Sub.infer = path_wrapper(infer_sub)

def infer_add(self, context=None):
    return _infer_operator(self, context=context, impl=lambda a,b: a+b, meth='__add__')
nodes.Add.infer = path_wrapper(infer_add)

def infer_mul(self, context=None):
    return _infer_operator(self, context=context, impl=lambda a,b: a*b, meth='__mul__')
nodes.Mul.infer = path_wrapper(infer_mul)

def infer_div(self, context=None):
    return _infer_operator(self, context=context, impl=lambda a,b: a/b, meth='__div__')
nodes.Div.infer = path_wrapper(infer_div)
    
# .infer_call_result method ###################################################
def callable_default(self):
    return False
nodes.Node.callable = callable_default
def callable_true(self):
    return True
nodes.Function.callable = callable_true
nodes.Lambda.callable = callable_true
nodes.Class.callable = callable_true

def infer_call_result_function(self, caller, context=None):
    """infer what's a function is returning when called"""
    if self.is_generator():
        yield Generator(self)
        return
    returns = self.nodes_of_class(nodes.Return, skip_klass=nodes.Function)
    for returnnode in returns:
        try:
            for infered in returnnode.value.infer(context):
                yield infered
        except InferenceError:
            yield YES
nodes.Function.infer_call_result = infer_call_result_function

def infer_call_result_lambda(self, caller, context=None):
    """infer what's a function is returning when called"""
    return self.code.infer(context)
nodes.Lambda.infer_call_result = infer_call_result_lambda

def infer_call_result_class(self, caller, context=None):
    """infer what's a class is returning when called"""
    yield Instance(self)

nodes.Class.infer_call_result = infer_call_result_class


# Assignment related nodes ####################################################
"""the assigned_stmts method is responsible to return the assigned statement
(eg not infered) according to the assignment type.

The `asspath` argument is used to record the lhs path of the original node.
For instance if we want assigned statements for 'c' in 'a, (b,c)', asspath
will be [1, 1] once arrived to the Assign node.

The `context` argument is the current inference context which should be given
to any intermediary inference necessary.
"""
def assend_assigned_stmts(self, context=None):
    # only infer *real* assignments
    if self.flags == 'OP_DELETE':
        raise InferenceError()
    return self.parent.assigned_stmts(self, context=context)
    
nodes.AssName.assigned_stmts = assend_assigned_stmts
nodes.AssAttr.assigned_stmts = assend_assigned_stmts

def mulass_assigned_stmts(self, node, context=None, asspath=None):
    if asspath is None:
        asspath = []
    node_idx = self.nodes.index(node)
    asspath.insert(0, node_idx)
    return self.parent.assigned_stmts(self, context, asspath)
nodes.AssTuple.assigned_stmts = mulass_assigned_stmts
nodes.AssList.assigned_stmts = mulass_assigned_stmts

def assign_assigned_stmts(self, node, context=None, asspath=None):
    if not asspath:
        yield self.expr 
        return
    found = False
    for infered in _resolve_asspart(self.expr.infer(context), asspath, context):
        found = True
        yield infered
    if not found:
        raise InferenceError()

nodes.Assign.assigned_stmts = assign_assigned_stmts

def _resolve_asspart(parts, asspath, context):
    """recursive function to resolve multiple assignments"""
    asspath = asspath[:]
    index = asspath.pop(0)
    for part in parts:
        try:
            assigned = part.getitem(index)
        except (AttributeError, IndexError):
            return
        if not asspath:
            # we acheived to resolved the assigment path,
            # don't infer the last part
            found = True
            yield assigned
        elif assigned is YES:
            return
        else:
            # we are not yet on the last part of the path
            # search on each possibly infered value
            try:
                for infered in _resolve_asspart(assigned.infer(context), asspath, context):
                    yield infered
            except InferenceError:
                return
    
def tryexcept_assigned_stmts(self, node, context=None, asspath=None):
    found = False
    for exc_type, exc_obj, body in self.handlers:
        if node is exc_obj:
            for assigned in unpack_infer(exc_type):
                if isinstance(assigned, nodes.Class):
                    assigned = Instance(assigned)
                yield assigned
                found = True
            break
    if not found:
        raise InferenceError()
nodes.TryExcept.assigned_stmts = tryexcept_assigned_stmts


def _resolve_looppart(parts, asspath, context):
    """recursive function to resolve multiple assignments on loops"""
    asspath = asspath[:]
    index = asspath.pop(0)
    for part in parts:
        if part is YES:
            continue
        if not hasattr(part, 'iter_stmts'):
            continue
        for stmt in part.iter_stmts():
            try:
                assigned = stmt.getitem(index)
            except (AttributeError, IndexError):
                continue
            if not asspath:
                # we acheived to resolved the assigment path,
                # don't infer the last part
                found = True
                yield assigned
            elif assigned is YES:
                break
            else:
                # we are not yet on the last part of the path
                # search on each possibly infered value
                try:
                    for infered in _resolve_looppart(assigned.infer(context), asspath, context):
                        yield infered
                except InferenceError:
                    break

def for_assigned_stmts(self, node, context=None, asspath=None):
    found = False
    if asspath is None:
        for lst in self.loop_node().infer(context):
            if isinstance(lst, (nodes.Tuple, nodes.List)):
                for item in lst.nodes:
                    found = True
                    yield item
    else:
        for infered in _resolve_looppart(self.loop_node().infer(context), asspath, context):
            found = True
            yield infered
    if not found:
        raise InferenceError()
nodes.For.assigned_stmts = for_assigned_stmts
nodes.ListCompFor.assigned_stmts = for_assigned_stmts
nodes.GenExprFor.assigned_stmts = for_assigned_stmts

def with_assigned_stmts(self, node, context=None, asspath=None):
    found = False
    if asspath is None:
        for lst in self.vars.infer(context):
            if isinstance(lst, (nodes.Tuple, nodes.List)):
                for item in lst.nodes:
                    found = True
                    yield item
    else:
        raise InferenceError()
    if not found:
        raise InferenceError()
nodes.With.assigned_stmts = with_assigned_stmts

    
def end_ass_type(self):
    return self
nodes.With.ass_type = end_ass_type
nodes.For.ass_type = end_ass_type
nodes.ListCompFor.ass_type = end_ass_type
nodes.GenExprFor.ass_type = end_ass_type
nodes.TryExcept.ass_type = end_ass_type
nodes.Assign.ass_type = end_ass_type
nodes.AugAssign.ass_type = end_ass_type
def parent_ass_type(self):
    return self.parent.ass_type()
nodes.AssName.ass_type = parent_ass_type
nodes.AssAttr.ass_type = parent_ass_type
nodes.AssTuple.ass_type = parent_ass_type
nodes.AssList.ass_type = parent_ass_type
def assend_ass_type(self, context=None):
    # only infer *real* assignments
    if self.flags == 'OP_DELETE':
        return self
    return self.parent.ass_type()
nodes.AssName.ass_type = assend_ass_type
nodes.AssAttr.ass_type = assend_ass_type

# subscription protocol #######################################################
        
def tl_getitem(self, index):
    return self.nodes[index]
nodes.List.getitem = tl_getitem
nodes.Tuple.getitem = tl_getitem
        
def tl_iter_stmts(self):
    return self.nodes
nodes.List.iter_stmts = tl_iter_stmts
nodes.Tuple.iter_stmts = tl_iter_stmts

#Dict.getitem = getitem XXX
        
def dict_getitem(self, key):
    for i in xrange(0, len(self.items), 2):
        for inferedkey in self.items[i].infer():
            if inferedkey is YES:
                continue
            if inferedkey.eq(key):
                return self.items[i+1]
    raise IndexError(key)

nodes.Dict.getitem = dict_getitem
        
def dict_iter_stmts(self):
    return self.items[::2]
nodes.Dict.iter_stmts = dict_iter_stmts


def for_loop_node(self):
    return self.list
nodes.For.loop_node = for_loop_node
nodes.ListCompFor.loop_node = for_loop_node

def gen_loop_nodes(self):
    return self.iter
nodes.GenExprFor.loop_node = gen_loop_nodes<|MERGE_RESOLUTION|>--- conflicted
+++ resolved
@@ -24,7 +24,6 @@
 __doctype__ = "restructuredtext en"
 
 from copy import copy
-import sys
 
 from logilab.common.compat import imap, chain, set
 
@@ -33,10 +32,7 @@
 from logilab.astng import ASTNGError, InferenceError, UnresolvableName, \
      NoDefault, NotFoundError, ASTNGBuildingException
 
-if sys.version_info < (2, 5):
-    class GeneratorExit(Exception):
-        pass
-    
+
 def path_wrapper(func):
     """return the given infer function wrapped to handle the path"""
     def wrapped(node, context=None, _func=func, **kwargs):
@@ -64,7 +60,7 @@
 try:
     GeneratorExit # py >= 2.5
 except:
-    class GeneratorExit: pass
+    class GeneratorExit(Exception): pass
     
 # .infer method ###############################################################
 
@@ -445,11 +441,7 @@
                 lhs.getattr(meth)
                 yield lhs
             except GeneratorExit:
-<<<<<<< HEAD
                 raise
-=======
-                raise                
->>>>>>> 179594db
             except:
                 yield YES
             continue
