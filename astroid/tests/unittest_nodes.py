# copyright 2003-2013 LOGILAB S.A. (Paris, FRANCE), all rights reserved.
# contact http://www.logilab.fr/ -- mailto:contact@logilab.fr
#
# This file is part of astroid.
#
# astroid is free software: you can redistribute it and/or modify it
# under the terms of the GNU Lesser General Public License as published by the
# Free Software Foundation, either version 2.1 of the License, or (at your
# option) any later version.
#
# astroid is distributed in the hope that it will be useful, but
# WITHOUT ANY WARRANTY; without even the implied warranty of MERCHANTABILITY or
# FITNESS FOR A PARTICULAR PURPOSE.  See the GNU Lesser General Public License
# for more details.
#
# You should have received a copy of the GNU Lesser General Public License along
# with astroid. If not, see <http://www.gnu.org/licenses/>.
"""tests for specific behaviour of astroid nodes
"""
import os
import sys
import textwrap
import unittest

import six

from astroid import bases
from astroid import builder
from astroid import context as contextmod
from astroid import exceptions
from astroid import node_classes
from astroid import nodes
from astroid import util
from astroid import test_utils
from astroid.tests import resources


abuilder = builder.AstroidBuilder()
BUILTINS = six.moves.builtins.__name__


class AsStringTest(resources.SysPathSetup, unittest.TestCase):

    def test_tuple_as_string(self):
        def build(string):
            return abuilder.string_build(string).body[0].value

        self.assertEqual(build('1,').as_string(), '(1, )')
        self.assertEqual(build('1, 2, 3').as_string(), '(1, 2, 3)')
        self.assertEqual(build('(1, )').as_string(), '(1, )')
        self.assertEqual(build('1, 2, 3').as_string(), '(1, 2, 3)')

    def test_frozenset_as_string(self):
        nodes = test_utils.extract_node('''
        frozenset((1, 2, 3)) #@
        frozenset({1, 2, 3}) #@
        frozenset([1, 2, 3,]) #@

        frozenset(None) #@
        frozenset(1) #@
        ''')
        nodes = [next(node.infer()) for node in nodes]

        self.assertEqual(nodes[0].as_string(), 'frozenset((1, 2, 3))')
        self.assertEqual(nodes[1].as_string(), 'frozenset({1, 2, 3})')
        self.assertEqual(nodes[2].as_string(), 'frozenset([1, 2, 3])')

        self.assertNotEqual(nodes[3].as_string(), 'frozenset(None)')
        self.assertNotEqual(nodes[4].as_string(), 'frozenset(1)')

    def test_varargs_kwargs_as_string(self):
        ast = abuilder.string_build('raise_string(*args, **kwargs)').body[0]
        self.assertEqual(ast.as_string(), 'raise_string(*args, **kwargs)')

    def test_module_as_string(self):
        """check as_string on a whole module prepared to be returned identically
        """
        module = resources.build_file('data/module.py', 'data.module')
        with open(resources.find('data/module.py'), 'r') as fobj:
            self.assertMultiLineEqual(module.as_string(), fobj.read())

    def test_module2_as_string(self):
        """check as_string on a whole module prepared to be returned identically
        """
        self.maxDiff = None
        module2 = resources.build_file('data/module2.py', 'data.module2')
        with open(resources.find('data/module2.py'), 'r') as fobj:
            self.assertMultiLineEqual(module2.as_string(), fobj.read())

    def test_as_string(self):
        """check as_string for python syntax >= 2.7"""
        code = '''one_two = {1, 2}
b = {v: k for (k, v) in enumerate('string')}
cdd = {k for k in b}\n\n'''
        ast = abuilder.string_build(code)
        self.assertMultiLineEqual(ast.as_string(), code)

    @test_utils.require_version('3.0')
    def test_3k_as_string(self):
        """check as_string for python 3k syntax"""
        code = '''print()

def function(var):
    nonlocal counter
    try:
        hello
    except NameError as nexc:
        (*hell, o) = b'hello'
        raise AttributeError from nexc
\n'''
        ast = abuilder.string_build(code)
        self.assertEqual(ast.as_string(), code)

    @test_utils.require_version('3.0')
    @unittest.expectedFailure
    def test_3k_annotations_and_metaclass(self):
        code_annotations = textwrap.dedent('''
        def function(var:int):
            nonlocal counter

        class Language(metaclass=Natural):
            """natural language"""
        ''')

        ast = abuilder.string_build(code_annotations)
        self.assertEqual(ast.as_string(), code_annotations)

    def test_ellipsis(self):
        ast = abuilder.string_build('a[...]').body[0]
        self.assertEqual(ast.as_string(), 'a[...]')

    def test_slices(self):
        for code in ('a[0]', 'a[1:3]', 'a[:-1:step]', 'a[:,newaxis]',
                     'a[newaxis,:]', 'del L[::2]', 'del A[1]', 'del Br[:]'):
            ast = abuilder.string_build(code).body[0]
            self.assertEqual(ast.as_string(), code)

    def test_slice_and_subscripts(self):
        code = """a[:1] = bord[2:]
a[:1] = bord[2:]
del bree[3:d]
bord[2:]
del av[d::f], a[df:]
a[:1] = bord[2:]
del SRC[::1,newaxis,1:]
tous[vals] = 1010
del thousand[key]
del a[::2], a[:-1:step]
del Fee.form[left:]
aout.vals = miles.of_stuff
del (ccok, (name.thing, foo.attrib.value)), Fee.form[left:]
if all[1] == bord[0:]:
    pass\n\n"""
        ast = abuilder.string_build(code)
        self.assertEqual(ast.as_string(), code)


class _NodeTest(unittest.TestCase):
    """test transformation of If Node"""
    CODE = None

    @property
    def astroid(self):
        try:
            return self.__class__.__dict__['CODE_Astroid']
        except KeyError:
            astroid = builder.parse(self.CODE)
            self.__class__.CODE_Astroid = astroid
            return astroid


class IfNodeTest(_NodeTest):
    """test transformation of If Node"""
    CODE = """
        if 0:
            print()

        if True:
            print()
        else:
            pass

        if "":
            print()
        elif []:
            raise

        if 1:
            print()
        elif True:
            print()
        elif func():
            pass
        else:
            raise
    """

    def test_if_elif_else_node(self):
        """test transformation for If node"""
        self.assertEqual(len(self.astroid.body), 4)
        for stmt in self.astroid.body:
            self.assertIsInstance(stmt, nodes.If)
        self.assertFalse(self.astroid.body[0].orelse)  # simple If
        self.assertIsInstance(self.astroid.body[1].orelse[0], nodes.Pass)  # If / else
        self.assertIsInstance(self.astroid.body[2].orelse[0], nodes.If)  # If / elif
        self.assertIsInstance(self.astroid.body[3].orelse[0].orelse[0], nodes.If)

    def test_block_range(self):
        # XXX ensure expected values
        self.assertEqual(self.astroid.block_range(1), (0, 22))
        self.assertEqual(self.astroid.block_range(10), (0, 22))  # XXX (10, 22) ?
        self.assertEqual(self.astroid.body[1].block_range(5), (5, 6))
        self.assertEqual(self.astroid.body[1].block_range(6), (6, 6))
        self.assertEqual(self.astroid.body[1].orelse[0].block_range(7), (7, 8))
        self.assertEqual(self.astroid.body[1].orelse[0].block_range(8), (8, 8))


class TryExceptNodeTest(_NodeTest):
    CODE = """
        try:
            print ('pouet')
        except IOError:
            pass
        except UnicodeError:
            print()
        else:
            print()
    """

    def test_block_range(self):
        # XXX ensure expected values
        self.assertEqual(self.astroid.body[0].block_range(1), (1, 8))
        self.assertEqual(self.astroid.body[0].block_range(2), (2, 2))
        self.assertEqual(self.astroid.body[0].block_range(3), (3, 8))
        self.assertEqual(self.astroid.body[0].block_range(4), (4, 4))
        self.assertEqual(self.astroid.body[0].block_range(5), (5, 5))
        self.assertEqual(self.astroid.body[0].block_range(6), (6, 6))
        self.assertEqual(self.astroid.body[0].block_range(7), (7, 7))
        self.assertEqual(self.astroid.body[0].block_range(8), (8, 8))


class TryFinallyNodeTest(_NodeTest):
    CODE = """
        try:
            print ('pouet')
        finally:
            print ('pouet')
    """

    def test_block_range(self):
        # XXX ensure expected values
        self.assertEqual(self.astroid.body[0].block_range(1), (1, 4))
        self.assertEqual(self.astroid.body[0].block_range(2), (2, 2))
        self.assertEqual(self.astroid.body[0].block_range(3), (3, 4))
        self.assertEqual(self.astroid.body[0].block_range(4), (4, 4))


class TryExceptFinallyNodeTest(_NodeTest):
    CODE = """
        try:
            print('pouet')
        except Exception:
            print ('oops')
        finally:
            print ('pouet')
    """

    def test_block_range(self):
        # XXX ensure expected values
        self.assertEqual(self.astroid.body[0].block_range(1), (1, 6))
        self.assertEqual(self.astroid.body[0].block_range(2), (2, 2))
        self.assertEqual(self.astroid.body[0].block_range(3), (3, 4))
        self.assertEqual(self.astroid.body[0].block_range(4), (4, 4))
        self.assertEqual(self.astroid.body[0].block_range(5), (5, 5))
        self.assertEqual(self.astroid.body[0].block_range(6), (6, 6))


@unittest.skipIf(six.PY3, "Python 2 specific test.")
class TryExcept2xNodeTest(_NodeTest):
    CODE = """
        try:
            hello
        except AttributeError, (retval, desc):
            pass
    """


    def test_tuple_attribute(self):
        handler = self.astroid.body[0].handlers[0]
        self.assertIsInstance(handler.name, nodes.Tuple)


class ImportNodeTest(resources.SysPathSetup, unittest.TestCase):
    def setUp(self):
        super(ImportNodeTest, self).setUp()
        self.module = resources.build_file('data/module.py', 'data.module')
        self.module2 = resources.build_file('data/module2.py', 'data.module2')

    def test_import_self_resolve(self):
        myos = next(self.module2.igetattr('myos'))
        self.assertTrue(isinstance(myos, nodes.Module), myos)
        self.assertEqual(myos.name, 'os')
        self.assertEqual(myos.qname(), 'os')
        self.assertEqual(myos.pytype(), '%s.module' % BUILTINS)

    def test_from_self_resolve(self):
<<<<<<< HEAD
        pb = next(self.module.igetattr('pb'))
        self.assertTrue(isinstance(pb, nodes.ClassDef), pb)
        self.assertEqual(pb.root().name, 'logilab.common.shellutils')
        self.assertEqual(pb.qname(), 'logilab.common.shellutils.ProgressBar')
        if pb.newstyle:
            self.assertEqual(pb.pytype(), '%s.type' % BUILTINS)
        else:
            self.assertEqual(pb.pytype(), '%s.classobj' % BUILTINS)
=======
        namenode = next(self.module.igetattr('NameNode'))
        self.assertTrue(isinstance(namenode, nodes.Class), namenode)
        self.assertEqual(namenode.root().name, 'astroid.node_classes')
        self.assertEqual(namenode.qname(), 'astroid.node_classes.Name')
        self.assertEqual(namenode.pytype(), '%s.type' % BUILTINS)
>>>>>>> d7294bd7
        abspath = next(self.module2.igetattr('abspath'))
        self.assertTrue(isinstance(abspath, nodes.FunctionDef), abspath)
        self.assertEqual(abspath.root().name, 'os.path')
        self.assertEqual(abspath.qname(), 'os.path.abspath')
        self.assertEqual(abspath.pytype(), '%s.function' % BUILTINS)

    def test_real_name(self):
        from_ = self.module['NameNode']
        self.assertEqual(from_.real_name('NameNode'), 'Name')
        imp_ = self.module['os']
        self.assertEqual(imp_.real_name('os'), 'os')
        self.assertRaises(exceptions.NotFoundError, imp_.real_name, 'os.path')
        imp_ = self.module['NameNode']
        self.assertEqual(imp_.real_name('NameNode'), 'Name')
        self.assertRaises(exceptions.NotFoundError, imp_.real_name, 'Name')
        imp_ = self.module2['YO']
        self.assertEqual(imp_.real_name('YO'), 'YO')
        self.assertRaises(exceptions.NotFoundError, imp_.real_name, 'data')

    def test_as_string(self):
        ast = self.module['modutils']
        self.assertEqual(ast.as_string(), "from astroid import modutils")
        ast = self.module['NameNode']
        self.assertEqual(ast.as_string(), "from astroid.node_classes import Name as NameNode")
        ast = self.module['os']
        self.assertEqual(ast.as_string(), "import os.path")
        code = """from . import here
from .. import door
from .store import bread
from ..cave import wine\n\n"""
        ast = abuilder.string_build(code)
        self.assertMultiLineEqual(ast.as_string(), code)

    def test_bad_import_inference(self):
        # Explication of bug
        '''When we import PickleError from nonexistent, a call to the infer
        method of this From node will be made by unpack_infer.
        inference.infer_from will try to import this module, which will fail and
        raise a InferenceException (by mixins.do_import_module). The infer_name
        will catch this exception and yield and YES instead.
        '''

        code = '''
            try:
                from pickle import PickleError
            except ImportError:
                from nonexistent import PickleError

            try:
                pass
            except PickleError:
                pass
        '''
        astroid = builder.parse(code)
        handler_type = astroid.body[1].handlers[0].type

        excs = list(node_classes.unpack_infer(handler_type))
        # The number of returned object can differ on Python 2
        # and Python 3. In one version, an additional item will
        # be returned, from the _pickle module, which is not
        # present in the other version.
        self.assertIsInstance(excs[0], nodes.ClassDef)
        self.assertEqual(excs[0].name, 'PickleError')
        self.assertIs(excs[-1], util.YES)

    def test_absolute_import(self):
        astroid = resources.build_file('data/absimport.py')
        ctx = contextmod.InferenceContext()
        # will fail if absolute import failed
        ctx.lookupname = 'message'
        next(astroid['message'].infer(ctx))
        ctx.lookupname = 'email'
        m = next(astroid['email'].infer(ctx))
        self.assertFalse(m.file.startswith(os.path.join('data', 'email.py')))

    def test_more_absolute_import(self):
        astroid = resources.build_file('data/module1abs/__init__.py', 'data.module1abs')
        self.assertIn('sys', astroid.locals)


class CmpNodeTest(unittest.TestCase):
    def test_as_string(self):
        ast = abuilder.string_build("a == 2").body[0]
        self.assertEqual(ast.as_string(), "a == 2")


class ConstNodeTest(unittest.TestCase):

    def _test(self, value):
        node = nodes.const_factory(value)
        self.assertIsInstance(node._proxied, nodes.ClassDef)
        self.assertEqual(node._proxied.name, value.__class__.__name__)
        self.assertIs(node.value, value)
        self.assertTrue(node._proxied.parent)
        self.assertEqual(node._proxied.root().name, value.__class__.__module__)

    def test_none(self):
        self._test(None)

    def test_bool(self):
        self._test(True)

    def test_int(self):
        self._test(1)

    def test_float(self):
        self._test(1.0)

    def test_complex(self):
        self._test(1.0j)

    def test_str(self):
        self._test('a')

    def test_unicode(self):
        self._test(u'a')


class NameNodeTest(unittest.TestCase):
    def test_assign_to_True(self):
        """test that True and False assignements don't crash"""
        code = """
            True = False
            def hello(False):
                pass
            del True
        """
        if sys.version_info >= (3, 0):
            with self.assertRaises(exceptions.AstroidBuildingException):
                builder.parse(code)
        else:
            ast = builder.parse(code)
            ass_true = ast['True']
            self.assertIsInstance(ass_true, nodes.AssignName)
            self.assertEqual(ass_true.name, "True")
            del_true = ast.body[2].targets[0]
            self.assertIsInstance(del_true, nodes.DelName)
            self.assertEqual(del_true.name, "True")


class ArgumentsNodeTC(unittest.TestCase):
    def test_linenumbering(self):
        ast = builder.parse('''
            def func(a,
                b): pass
            x = lambda x: None
        ''')
        self.assertEqual(ast['func'].args.fromlineno, 2)
        self.assertFalse(ast['func'].args.is_statement)
        xlambda = next(ast['x'].infer())
        self.assertEqual(xlambda.args.fromlineno, 4)
        self.assertEqual(xlambda.args.tolineno, 4)
        self.assertFalse(xlambda.args.is_statement)
        if sys.version_info < (3, 0):
            self.assertEqual(ast['func'].args.tolineno, 3)
        else:
            self.skipTest('FIXME  http://bugs.python.org/issue10445 '
                          '(no line number on function args)')

    def test_builtin_fromlineno_missing(self):
        cls = test_utils.extract_node('''
        class Foo(Exception): #@
            pass
        ''')
        new = cls.getattr('__new__')[-1]
        self.assertEqual(new.args.fromlineno, 0)


class UnboundMethodNodeTest(unittest.TestCase):

    def test_no_super_getattr(self):
        # This is a test for issue
        # https://bitbucket.org/logilab/astroid/issue/91, which tests
        # that UnboundMethod doesn't call super when doing .getattr.

        ast = builder.parse('''
        class A(object):
            def test(self):
                pass
        meth = A.test
        ''')
        node = next(ast['meth'].infer())
        with self.assertRaises(exceptions.NotFoundError):
            node.getattr('__missssing__')
        name = node.getattr('__name__')[0]
        self.assertIsInstance(name, nodes.Const)
        self.assertEqual(name.value, 'test')


class BoundMethodNodeTest(unittest.TestCase):

    def test_is_property(self):
        ast = builder.parse('''
        import abc

        def cached_property():
            # Not a real decorator, but we don't care
            pass
        def reify():
            # Same as cached_property
            pass
        def lazy_property():
            pass
        def lazyproperty():
            pass
        class A(object):
            @property
            def builtin_property(self):
                return 42
            @abc.abstractproperty
            def abc_property(self):
                return 42
            @cached_property
            def cached_property(self): return 42
            @reify
            def reified(self): return 42
            @lazy_property
            def lazy_prop(self): return 42
            @lazyproperty
            def lazyprop(self): return 42
            def not_prop(self): pass

        cls = A()
        builtin_property = cls.builtin_property
        abc_property = cls.abc_property
        cached_p = cls.cached_property
        reified = cls.reified
        not_prop = cls.not_prop
        lazy_prop = cls.lazy_prop
        lazyprop = cls.lazyprop
        ''')
        for prop in ('builtin_property', 'abc_property', 'cached_p', 'reified',
                     'lazy_prop', 'lazyprop'):
            inferred = next(ast[prop].infer())
            self.assertIsInstance(inferred, nodes.Const, prop)
            self.assertEqual(inferred.value, 42, prop)

        inferred = next(ast['not_prop'].infer())
        self.assertIsInstance(inferred, bases.BoundMethod)


if __name__ == '__main__':
    unittest.main()<|MERGE_RESOLUTION|>--- conflicted
+++ resolved
@@ -82,7 +82,6 @@
     def test_module2_as_string(self):
         """check as_string on a whole module prepared to be returned identically
         """
-        self.maxDiff = None
         module2 = resources.build_file('data/module2.py', 'data.module2')
         with open(resources.find('data/module2.py'), 'r') as fobj:
             self.assertMultiLineEqual(module2.as_string(), fobj.read())
@@ -304,22 +303,11 @@
         self.assertEqual(myos.pytype(), '%s.module' % BUILTINS)
 
     def test_from_self_resolve(self):
-<<<<<<< HEAD
-        pb = next(self.module.igetattr('pb'))
-        self.assertTrue(isinstance(pb, nodes.ClassDef), pb)
-        self.assertEqual(pb.root().name, 'logilab.common.shellutils')
-        self.assertEqual(pb.qname(), 'logilab.common.shellutils.ProgressBar')
-        if pb.newstyle:
-            self.assertEqual(pb.pytype(), '%s.type' % BUILTINS)
-        else:
-            self.assertEqual(pb.pytype(), '%s.classobj' % BUILTINS)
-=======
         namenode = next(self.module.igetattr('NameNode'))
-        self.assertTrue(isinstance(namenode, nodes.Class), namenode)
+        self.assertTrue(isinstance(namenode, nodes.ClassDef), namenode)
         self.assertEqual(namenode.root().name, 'astroid.node_classes')
         self.assertEqual(namenode.qname(), 'astroid.node_classes.Name')
         self.assertEqual(namenode.pytype(), '%s.type' % BUILTINS)
->>>>>>> d7294bd7
         abspath = next(self.module2.igetattr('abspath'))
         self.assertTrue(isinstance(abspath, nodes.FunctionDef), abspath)
         self.assertEqual(abspath.root().name, 'os.path')
@@ -327,14 +315,14 @@
         self.assertEqual(abspath.pytype(), '%s.function' % BUILTINS)
 
     def test_real_name(self):
-        from_ = self.module['NameNode']
-        self.assertEqual(from_.real_name('NameNode'), 'Name')
+        from_ = self.module['pb']
+        self.assertEqual(from_.real_name('pb'), 'ProgressBar')
         imp_ = self.module['os']
         self.assertEqual(imp_.real_name('os'), 'os')
         self.assertRaises(exceptions.NotFoundError, imp_.real_name, 'os.path')
-        imp_ = self.module['NameNode']
-        self.assertEqual(imp_.real_name('NameNode'), 'Name')
-        self.assertRaises(exceptions.NotFoundError, imp_.real_name, 'Name')
+        imp_ = self.module['pb']
+        self.assertEqual(imp_.real_name('pb'), 'ProgressBar')
+        self.assertRaises(exceptions.NotFoundError, imp_.real_name, 'ProgressBar')
         imp_ = self.module2['YO']
         self.assertEqual(imp_.real_name('YO'), 'YO')
         self.assertRaises(exceptions.NotFoundError, imp_.real_name, 'data')
@@ -342,8 +330,8 @@
     def test_as_string(self):
         ast = self.module['modutils']
         self.assertEqual(ast.as_string(), "from astroid import modutils")
-        ast = self.module['NameNode']
-        self.assertEqual(ast.as_string(), "from astroid.node_classes import Name as NameNode")
+        ast = self.module['pb']
+        self.assertEqual(ast.as_string(), "from logilab.common.shellutils import ProgressBar as pb")
         ast = self.module['os']
         self.assertEqual(ast.as_string(), "import os.path")
         code = """from . import here
