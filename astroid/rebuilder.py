--- conflicted
+++ resolved
@@ -18,45 +18,14 @@
 """this module contains utilities for rebuilding a _ast tree in
 order to get a single Astroid representation
 """
-from astroid.as_string import dump
 
 import _ast
 import sys
-<<<<<<< HEAD
-from _ast import (
-    Expr, Str,
-    # binary operators
-    Add, BinOp, Div, FloorDiv, Mod, Mult, Pow, Sub, BitAnd, BitOr, BitXor,
-    LShift, RShift,
-    # logical operators
-    And, Or,
-    # unary operators
-    UAdd, USub, Not, Invert,
-    # comparison operators
-    Eq, Gt, GtE, In, Is, IsNot, Lt, LtE, NotEq, NotIn,
-    )
-
+
+from astroid import astpeephole
 from astroid import nodes
-=======
-
->>>>>>> d7294bd7
-from astroid import astpeephole
-from astroid import nodes as new
-
-<<<<<<< HEAD
-_BIN_OP_CLASSES = {Add: '+',
-                   BitAnd: '&',
-                   BitOr: '|',
-                   BitXor: '^',
-                   Div: '/',
-                   FloorDiv: '//',
-                   Mod: '%',
-                   Mult: '*',
-                   Pow: '**',
-                   Sub: '-',
-                   LShift: '<<',
-                   RShift: '>>',
-=======
+
+
 
 _BIN_OP_CLASSES = {_ast.Add: '+',
                    _ast.BitAnd: '&',
@@ -70,7 +39,6 @@
                    _ast.Sub: '-',
                    _ast.LShift: '<<',
                    _ast.RShift: '>>',
->>>>>>> d7294bd7
                   }
 if sys.version_info >= (3, 5):
     _BIN_OP_CLASSES[_ast.MatMult] = '@'
@@ -114,14 +82,8 @@
 
 def _get_doc(node):
     try:
-<<<<<<< HEAD
-        if isinstance(node.body[0], Expr) and isinstance(node.body[0].value, Str):
+        if isinstance(node.body[0], _ast.Expr) and isinstance(node.body[0].value, _ast.Str):
             doc = node.body[0].value.s
-=======
-        if (isinstance(node.body[0], _ast.Expr)
-                and isinstance(node.body[0].value, _ast.Str)):
-            newnode.doc = node.body[0].value.s
->>>>>>> d7294bd7
             node.body = node.body[1:]
             return node, doc
     except IndexError:
@@ -142,21 +104,11 @@
 
     def visit_module(self, node, modname, modpath, package):
         """visit a Module node by returning a fresh instance of it"""
-<<<<<<< HEAD
         node, doc = _get_doc(node)
         newnode = nodes.Module(name=modname, doc=doc, file=modpath, path=modpath,
                                package=package, parent=None)
         newnode.postinit([self.visit(child, newnode) for child in node.body])
         return self._transform(newnode)
-=======
-        newnode = new.Module(modname, None)
-        newnode.package = package
-        newnode.parent = None
-        _init_set_doc(node, newnode)
-        newnode.body = [self.visit(child, newnode) for child in node.body]
-        newnode.file = newnode.path = modpath
-        return newnode
->>>>>>> d7294bd7
 
     def visit(self, node, parent, assign_ctx=None):
         cls = node.__class__
@@ -167,11 +119,7 @@
             visit_name = 'visit_' + REDIRECT.get(cls_name, cls_name).lower()
             visit_method = getattr(self, visit_name)
             self._visit_meths[cls] = visit_method
-<<<<<<< HEAD
-        return self._transform(visit_method(node, parent, assign_ctx))
-=======
-        return visit_method(node, parent)
->>>>>>> d7294bd7
+        return visit_method(node, parent, assign_ctx)
 
     def _save_assignment(self, node, name=None):
         """save assignement situation since node.parent is not available yet"""
@@ -180,11 +128,7 @@
         else:
             node.parent.set_local(node.name, node)
 
-<<<<<<< HEAD
     def visit_arguments(self, node, parent, assign_ctx=None):
-=======
-    def visit_arguments(self, node, parent):
->>>>>>> d7294bd7
         """visit a Arguments node by returning a fresh instance of it"""
         vararg, kwarg = node.vararg, node.kwarg
         if PY34:
@@ -258,7 +202,6 @@
 
     def visit_assign(self, node, parent, assign_ctx=None):
         """visit a Assign node by returning a fresh instance of it"""
-<<<<<<< HEAD
         newnode = nodes.Assign(node.lineno, node.col_offset, parent)
         newnode.postinit([self.visit(child, newnode, "Assign")
                           for child in node.targets],
@@ -279,14 +222,6 @@
                         meth.extra_decorators.append(newnode.value)
                 except (AttributeError, KeyError):
                     continue
-=======
-        newnode = new.Assign()
-        _lineno_parent(node, newnode, parent)
-        self.asscontext = "Ass"
-        newnode.targets = [self.visit(child, newnode) for child in node.targets]
-        self.asscontext = None
-        newnode.value = self.visit(node.value, newnode)
->>>>>>> d7294bd7
         return newnode
 
     def visit_assignname(self, node, parent, node_name=None):
@@ -325,7 +260,7 @@
             # problem for the correctness of the program).
             #
             # ("a" + "b" + # one thousand more + "c")
-            newnode = self._peepholer.optimize_binop(node, parent)
+            newnode = self._peepholer.optimize_binop(node)
             if newnode:
                 return newnode
 
@@ -351,7 +286,6 @@
 
     def visit_call(self, node, parent, assign_ctx=None):
         """visit a CallFunc node by returning a fresh instance of it"""
-<<<<<<< HEAD
         newnode = nodes.Call(node.lineno, node.col_offset, parent)
         if node.starargs:
             starargs = self.visit(node.starargs, newnode, assign_ctx)
@@ -389,32 +323,6 @@
                          [self.visit(child, newnode, assign_ctx)
                           for child in node.body],
                          decorators, newstyle, metaclass)
-=======
-        newnode = new.CallFunc()
-        _lineno_parent(node, newnode, parent)
-        newnode.func = self.visit(node.func, newnode)
-        newnode.args = [self.visit(child, newnode) for child in node.args]
-
-        if node.starargs is not None:
-            newnode.starargs = self.visit(node.starargs, newnode)
-        if node.kwargs is not None:
-            newnode.kwargs = self.visit(node.kwargs, newnode)
-        if node.keywords:
-            newnode.keywords = [self.visit(child, newnode)
-                                for child in node.keywords]
-        return newnode
-
-    def visit_class(self, node, parent):
-        """visit a Class node to become astroid"""
-        newnode = new.Class(node.name, None)
-        _lineno_parent(node, newnode, parent)
-        _init_set_doc(node, newnode)
-        newnode.bases = [self.visit(child, newnode) for child in node.bases]
-        newnode.body = [self.visit(child, newnode) for child in node.body]
-        if node.decorator_list:
-            newnode.decorators = self.visit_decorators(node, newnode)
-        newnode.parent.frame().set_local(newnode.name, newnode)
->>>>>>> d7294bd7
         return newnode
 
     def visit_const(self, node, parent, assign_ctx=None):
@@ -449,18 +357,10 @@
     def visit_decorators(self, node, parent, decorators, assign_ctx=None):
         """visit a Decorators node by returning a fresh instance of it"""
         # /!\ node is actually a _ast.Function node while
-<<<<<<< HEAD
         # parent is a astroid.nodes.FunctionDef node
         newnode = nodes.Decorators(node.lineno, node.col_offset, parent)
         newnode.postinit([self.visit(child, newnode, assign_ctx)
                           for child in decorators])
-=======
-        # parent is a astroid.nodes.Function node
-        newnode = new.Decorators()
-        _lineno_parent(node, newnode, parent)
-        decorators = node.decorator_list
-        newnode.nodes = [self.visit(child, newnode) for child in decorators]
->>>>>>> d7294bd7
         return newnode
 
     def visit_delete(self, node, parent, assign_ctx=None):
@@ -568,7 +468,6 @@
     def visit_functiondef(self, node, parent, assign_ctx=None):
         """visit an Function node to become astroid"""
         self._global_names.append({})
-<<<<<<< HEAD
         node, doc = _get_doc(node)
         newnode = nodes.FunctionDef(node.name, doc, node.lineno,
                                     node.col_offset, parent)
@@ -594,24 +493,6 @@
         return newnode
 
     def visit_generatorexp(self, node, parent, assign_ctx=None):
-=======
-        newnode = new.Function(node.name, None)
-        _lineno_parent(node, newnode, parent)
-        _init_set_doc(node, newnode)
-        newnode.args = self.visit(node.args, newnode)
-        newnode.body = [self.visit(child, newnode) for child in node.body]
-        decorators = node.decorator_list
-        if decorators:
-            newnode.decorators = self.visit_decorators(node, newnode)
-        if PY3K and node.returns:
-            newnode.returns = self.visit(node.returns, newnode)
-        self._global_names.pop()
-        frame = newnode.parent.frame()
-        frame.set_local(newnode.name, newnode)
-        return newnode
-
-    def visit_genexpr(self, node, parent):
->>>>>>> d7294bd7
         """visit a GenExpr node by returning a fresh instance of it"""
         newnode = nodes.GeneratorExp(node.lineno, node.col_offset, parent)
         newnode.postinit(self.visit(node.elt, newnode, assign_ctx),
@@ -962,15 +843,10 @@
             newnode.postinit(self.visit(node.value, newnode, assign_ctx))
         return newnode
 
-<<<<<<< HEAD
     def visit_classdef(self, node, parent, assign_ctx=None):
         return super(TreeRebuilder3, self).visit_classdef(node, parent,
                                                           assign_ctx,
                                                           True)
 
 if sys.version_info >= (3, 0):
-    TreeRebuilder = TreeRebuilder3
-=======
-if sys.version_info >= (3, 0):
-    TreeRebuilder = TreeRebuilder3k
->>>>>>> d7294bd7
+    TreeRebuilder = TreeRebuilder3