"""Astroid hooks for various builtins."""

<<<<<<< HEAD
import collections
from functools import partial
=======
import functools
>>>>>>> 8b5307c7
import sys
import textwrap

import six
from astroid import (MANAGER, UseInferenceDefault, AttributeInferenceError,
                     inference_tip, InferenceError, NameInferenceError)
from astroid.builder import AstroidBuilder
from astroid import helpers
from astroid.interpreter import objects
from astroid.interpreter import util as interpreterutil
from astroid import nodes
from astroid.tree import scoped_nodes
from astroid import util


BUILTINS = six.moves.builtins.__name__

def _extend_str(class_node, rvalue):
    """function to extend builtin str/unicode class"""
    # TODO(cpopa): this approach will make astroid to believe
    # that some arguments can be passed by keyword, but
    # unfortunately, strings and bytes don't accept keyword arguments.
    code = textwrap.dedent('''
    class whatever(object):
        def join(self, iterable):
            return {rvalue}
        def replace(self, old, new, count=None):
            return {rvalue}
        def format(self, *args, **kwargs):
            return {rvalue}
        def encode(self, encoding='ascii', errors=None):
            return ''
        def decode(self, encoding='ascii', errors=None):
            return u''
        def capitalize(self):
            return {rvalue}
        def title(self):
            return {rvalue}
        def lower(self):
            return {rvalue}
        def upper(self):
            return {rvalue}
        def swapcase(self):
            return {rvalue}
        def index(self, sub, start=None, end=None):
            return 0
        def find(self, sub, start=None, end=None):
            return 0
        def count(self, sub, start=None, end=None):
            return 0
        def strip(self, chars=None):
            return {rvalue}
        def lstrip(self, chars=None):
            return {rvalue}
        def rstrip(self, chars=None):
            return {rvalue}
        def rjust(self, width, fillchar=None):
            return {rvalue}
        def center(self, width, fillchar=None):
            return {rvalue}
        def ljust(self, width, fillchar=None):
            return {rvalue}
        def split(self, *args):
            return []
    ''')
    code = code.format(rvalue=rvalue)
    fake = AstroidBuilder(MANAGER).string_build(code)['whatever']
    for method in fake.mymethods():
        # TODO: remove this ugly hack by actually handling version
        # differences correctly.
        try:
            # Find the index where the method in question is located in
            # the mock AST's body.
            index = class_node.body.index(class_node.locals[method.name][0])
            class_node.body[index] = method
        except IndexError:
            class_node.body.append(method)
        method.parent = class_node

def extend_builtins(class_transforms):
    builtin_ast = MANAGER.astroid_cache[BUILTINS]
    for class_name, transform in class_transforms.items():
        transform(builtin_ast[class_name])

if sys.version_info > (3, 0):
    extend_builtins({'bytes': functools.partial(_extend_str, rvalue="b''"),
                     'str': functools.partial(_extend_str, rvalue="''")})
else:
    # TODO: what about unicode_literals?  This is hopelessly broken.
    extend_builtins({'bytes': functools.partial(_extend_str, rvalue="''"), # Ugly hack to get it working for now.
                     'unicode': functools.partial(_extend_str, rvalue="u''")})


def register_builtin_transform(transform, builtin_name):
    """Register a new transform function for the given *builtin_name*.

    The transform function must accept two parameters, a node and
    an optional context.
    """
    def _transform_wrapper(node, context=None):
        result = transform(node, context=context)
        if result:
            if not result.parent:
                # Let the transformation function determine
                # the parent for its result. Otherwise,
                # we set it to be the node we transformed from.
                result.parent = node

            result.lineno = node.lineno
            result.col_offset = node.col_offset
        return iter([result])

    MANAGER.register_transform(nodes.Call,
                               inference_tip(_transform_wrapper),
                               lambda n: (isinstance(n.func, nodes.Name) and
                                          n.func.name == builtin_name))


def _generic_inference(node, context, node_type, transform):
    args = node.args
    if not args:
        return node_type()
    if len(node.args) > 1:
        raise UseInferenceDefault()

    arg, = args
    transformed = transform(arg)
    if not transformed:
        try:
            inferred = next(arg.infer(context=context))
        except (InferenceError, StopIteration):
            raise UseInferenceDefault()
        if inferred is util.Uninferable:
            raise UseInferenceDefault()
        transformed = transform(inferred)
    if not transformed or transformed is util.Uninferable:
        raise UseInferenceDefault()
    return transformed


@util.singledispatch
def _from_constants(kls, elts):
    """Get an instance of the given *kls* with the given elements set."""
    elts = [nodes.const_factory(elt) for elt in elts]
    instance = kls()
    instance.postinit(elts=elts)
    return instance

@_from_constants.register(nodes.Dict)
def _dict_from_constants(kls, elts):
    items = [(nodes.const_factory(k), nodes.const_factory(v))
             for k, v in elts.items()]
    instance = kls()
    instance.postinit(items=items)
    return instance


def _generic_transform(arg, klass, iterables, build_elts):
    if isinstance(arg, klass):
        return arg
    elif isinstance(arg, iterables):
        if not all(isinstance(elt, nodes.Const)
                   for elt in arg.elts):
            # TODO(cpopa): Don't support heterogenous elements.
            # Not yet, though.
            raise UseInferenceDefault()
        elts = [elt.value for elt in arg.elts]
    elif isinstance(arg, nodes.Dict):
        if not all(isinstance(elt[0], nodes.Const)
                   for elt in arg.items):
            raise UseInferenceDefault()
        elts = [item[0].value for item in arg.items]
    elif (isinstance(arg, nodes.Const) and
          isinstance(arg.value, (six.string_types, six.binary_type))):
        elts = arg.value
    else:
        return
    return _from_constants(klass, build_elts(elts))


def _infer_builtin(node, context,
                   klass=None, iterables=None,
                   build_elts=None):
    transform_func = functools.partial(
        _generic_transform,
        klass=klass,
        iterables=iterables,
        build_elts=build_elts)

    return _generic_inference(node, context, klass, transform_func)

# pylint: disable=invalid-name
infer_tuple = functools.partial(
    _infer_builtin,
    klass=nodes.Tuple,
    iterables=(nodes.List, nodes.Set, objects.FrozenSet),
    build_elts=tuple)

infer_list = functools.partial(
    _infer_builtin,
    klass=nodes.List,
    iterables=(nodes.Tuple, nodes.Set, objects.FrozenSet),
    build_elts=list)

infer_set = functools.partial(
    _infer_builtin,
    klass=nodes.Set,
    iterables=(nodes.List, nodes.Tuple, objects.FrozenSet),
    build_elts=set)

infer_frozenset = functools.partial(
    _infer_builtin,
    klass=objects.FrozenSet,
    iterables=(nodes.List, nodes.Tuple, nodes.Set, objects.FrozenSet),
    build_elts=frozenset)


def _get_elts(arg, context):
    is_iterable = lambda n: isinstance(n,
                                       (nodes.List, nodes.Tuple, nodes.Set))
    try:
        inferred = next(arg.infer(context))
    except (InferenceError, NameInferenceError):
        raise UseInferenceDefault()
    if isinstance(inferred, nodes.Dict):
        items = inferred.items
    elif is_iterable(inferred):
        items = []
        for elt in inferred.elts:
            # If an item is not a pair of two items,
            # then fallback to the default inference.
            # Also, take in consideration only hashable items,
            # tuples and consts. We are choosing Names as well.
            if not is_iterable(elt):
                raise UseInferenceDefault()
            if len(elt.elts) != 2:
                raise UseInferenceDefault()
            if not isinstance(elt.elts[0],
                              (nodes.Tuple, nodes.Const, nodes.Name)):
                raise UseInferenceDefault()
            items.append(tuple(elt.elts))
    else:
        raise UseInferenceDefault()
    return items

def infer_dict(node, context=None):
    """Try to infer a dict call to a Dict node.

    The function treats the following cases:

        * dict()
        * dict(mapping)
        * dict(iterable)
        * dict(iterable, **kwargs)
        * dict(mapping, **kwargs)
        * dict(**kwargs)

    If a case can't be inferred, we'll fallback to default inference.
    """
    if node.keywords:
        keywords = [(arg.arg, arg.value) for arg in node.keywords]
    else:
        keywords = []
    call = scoped_nodes.CallSite(node.func, node.args, keywords)
    if call.has_invalid_arguments() or call.has_invalid_keywords():
        raise UseInferenceDefault

    args = call.positional_arguments
    kwargs = list(call.keyword_arguments.items())

    if not args and not kwargs:
        # dict()
        return nodes.Dict()
    elif kwargs and not args:
        # dict(a=1, b=2, c=4)
        items = [(nodes.Const(key), value) for key, value in kwargs]
    elif len(args) == 1 and kwargs:
        # dict(some_iterable, b=2, c=4)
        elts = _get_elts(args[0], context)
        keys = [(nodes.Const(key), value) for key, value in kwargs]
        items = elts + keys
    elif len(args) == 1:
        items = _get_elts(args[0], context)
    else:
        raise UseInferenceDefault()

    value = nodes.Dict(col_offset=node.col_offset,
                       lineno=node.lineno,
                       parent=node.parent)
    value.postinit(items)
    return value


def infer_super(node, context=None):
    """Understand super calls.

    There are some restrictions for what can be understood:

        * unbounded super (one argument form) is not understood.

        * if the super call is not inside a function (classmethod or method),
          then the default inference will be used.

        * if the super arguments can't be inferred, the default inference
          will be used.
    """
    if len(node.args) == 1:
        # Ignore unbounded super.
        raise UseInferenceDefault

    scope = node.scope()
    if not isinstance(scope, nodes.FunctionDef):
        # Ignore non-method uses of super.
        raise UseInferenceDefault
    if scope.type not in ('classmethod', 'method'):
        # Not interested in staticmethods.
        raise UseInferenceDefault

    cls = scoped_nodes.get_wrapping_class(scope)
    if not len(node.args):
        mro_pointer = cls
        # In we are in a classmethod, the interpreter will fill
        # automatically the class as the second argument, not an instance.
        if scope.type == 'classmethod':
            mro_type = cls
        else:
            mro_type = cls.instantiate_class()
    else:
        # TODO(cpopa): support flow control (multiple inference values).
        try:
            mro_pointer = next(node.args[0].infer(context=context))
        except InferenceError:
            raise UseInferenceDefault
        try:
            mro_type = next(node.args[1].infer(context=context))
        except InferenceError:
            raise UseInferenceDefault

    if mro_pointer is util.Uninferable or mro_type is util.Uninferable:
        # No way we could understand this.
        raise UseInferenceDefault

    super_obj = objects.Super(mro_pointer=mro_pointer,
                              mro_type=mro_type,
                              self_class=cls,
                              scope=scope)
    super_obj.parent = node
    return super_obj


def _infer_getattr_args(node, context):
    if len(node.args) not in (2, 3):
        # Not a valid getattr call.
        raise UseInferenceDefault

    try:
        # TODO(cpopa): follow all the values of the first argument?
        obj = next(node.args[0].infer(context=context))
        attr = next(node.args[1].infer(context=context))
    except InferenceError:
        raise UseInferenceDefault

    if obj is util.Uninferable or attr is util.Uninferable:
        # If one of the arguments is something we can't infer,
        # then also make the result of the getattr call something
        # which is unknown.
        return util.Uninferable, util.Uninferable

    is_string = (isinstance(attr, nodes.Const) and
                 isinstance(attr.value, six.string_types))
    if not is_string:
        raise UseInferenceDefault

    return obj, attr.value


def infer_getattr(node, context=None):
    """Understand getattr calls

    If one of the arguments is an Uninferable object, then the
    result will be an Uninferable object. Otherwise, the normal attribute
    lookup will be done.
    """
    obj, attr = _infer_getattr_args(node, context)
    if obj is util.Uninferable or attr is util.Uninferable or not hasattr(obj, 'igetattr'):
        return util.Uninferable

    try:
        return next(obj.igetattr(attr, context=context))
    except (StopIteration, InferenceError, AttributeInferenceError):
        if len(node.args) == 3:
            # Try to infer the default and return it instead.
            try:
                return next(node.args[2].infer(context=context))
            except InferenceError:
                raise UseInferenceDefault

    raise UseInferenceDefault


def infer_hasattr(node, context=None):
    """Understand hasattr calls

    This always guarantees three possible outcomes for calling
    hasattr: Const(False) when we are sure that the object
    doesn't have the intended attribute, Const(True) when
    we know that the object has the attribute and Uninferable
    when we are unsure of the outcome of the function call.
    """
    try:
        obj, attr = _infer_getattr_args(node, context)
        if obj is util.Uninferable or attr is util.Uninferable or not hasattr(obj, 'getattr'):
            return util.Uninferable
        obj.getattr(attr, context=context)
    except UseInferenceDefault:
        # Can't infer something from this function call.
        return util.Uninferable
    except AttributeInferenceError:
        # Doesn't have it.
        return nodes.Const(False)
    return nodes.Const(True)


def infer_callable(node, context=None):
    """Understand callable calls

    This follows Python's semantics, where an object
    is callable if it provides an attribute __call__,
    even though that attribute is something which can't be
    called.
    """
    if len(node.args) != 1:
        # Invalid callable call.
        raise UseInferenceDefault

    argument = node.args[0]
    try:
        inferred = next(argument.infer(context=context))
    except InferenceError:
        return util.Uninferable
    if inferred is util.Uninferable:
        return util.Uninferable
    return nodes.Const(inferred.callable())


def infer_bool(node, context=None):
    """Understand bool calls."""
    if len(node.args) > 1:
        # Invalid bool call.
        raise UseInferenceDefault

    if not node.args:
        return nodes.Const(False)

    argument = node.args[0]
    try:
        inferred = next(argument.infer(context=context))
    except InferenceError:
        return util.Uninferable
    if inferred is util.Uninferable:
        return util.Uninferable

    bool_value = inferred.bool_value()
    if bool_value is util.Uninferable:
        return util.Uninferable
    return nodes.Const(bool_value)


def infer_type(node, context=None):
    """Understand the one-argument form of *type*."""
    if len(node.args) != 1:
        raise UseInferenceDefault

    return helpers.object_type(node.args[0], context)


def infer_slice(node, context=None):
    """Understand `slice` calls."""
    args = node.args
    if not 0 < len(args) <= 3:
        raise UseInferenceDefault

    args = list(map(interpreterutil.safe_infer, args))
    for arg in args:
        if not arg or arg is util.Uninferable:
            raise UseInferenceDefault
        if not isinstance(arg, nodes.Const):
            raise UseInferenceDefault
        if not isinstance(arg.value, (type(None), int)):
            raise UseInferenceDefault

    if len(args) < 3:
        # Make sure we have 3 arguments.
        args.extend([None] * (3 - len(args)))

    slice_node = nodes.Slice(lineno=node.lineno,
                             col_offset=node.col_offset,
                             parent=node.parent)
    slice_node.postinit(*args)
    return slice_node


def infer_type_dunder_new(caller, context=None):
    """Try to infer what type.__new__(mcs, name, bases, attrs) returns.

    In order for such call to be valid, the metaclass needs to be
    a subtype of ``type``, the name needs to be a string, the bases
    needs to be a tuple of classes and the attributes a dictionary
    of strings to values.
    """
    if len(caller.args) != 4:
        raise UseInferenceDefault
       
    # Verify the metaclass
    mcs = next(caller.args[0].infer(context=context))
    if not isinstance(mcs, nodes.ClassDef):
        # Not a valid first argument.
        raise UseInferenceDefault
    if not mcs.is_subtype_of("%s.type" % BUILTINS):
        # Not a valid metaclass.
        raise UseInferenceDefault

    # Verify the name
    name = next(caller.args[1].infer(context=context))
    if not isinstance(name, nodes.Const):
        # Not a valid name, needs to be a const.
        raise UseInferenceDefault
    if not isinstance(name.value, str):
        # Needs to be a string.
        raise UseInferenceDefault

    # Verify the bases
    cls_bases = next(caller.args[2].infer(context=context))
    if not isinstance(cls_bases, nodes.Tuple):
        # Needs to be a tuple.
        raise UseInferenceDefault
    inferred_bases = [next(elt.infer(context=context))
                      for elt in cls_bases.elts]
    if any(not isinstance(base, nodes.ClassDef) for base in inferred_bases):
        # All the bases needs to be Classes
        raise UseInferenceDefault

    # Verify the attributes.
    attrs = next(caller.args[3].infer(context=context))
    if not isinstance(attrs, nodes.Dict):
        # Needs to be a dictionary.
        raise UseInferenceDefault
    cls_locals = collections.defaultdict(list)
    for key, value in attrs.items:
        key = next(key.infer(context=context))
        value = next(value.infer(context=context))
        if not isinstance(key, nodes.Const):
            # Something invalid as an attribute.
            raise UseInferenceDefault                
        if not isinstance(key.value, str):
            # Not a proper attribute.
            raise UseInferenceDefault                
        cls_locals[key.value].append(value)

    # Build the class from now.
    cls = nodes.Class(name=name.value, lineno=caller.lineno,
                      col_offset=caller.col_offset,
                      parent=caller)
    empty = nodes.Pass()
    cls.postinit(bases=cls_bases.elts, body=[empty], decorators=[],
                 newstyle=True, metaclass=mcs)
    cls.locals = cls_locals
    return iter([cls])


def _looks_like_type_dunder_new(node):
    return (isinstance(node.func, nodes.Attribute)
                and isinstance(node.func.expr, nodes.Name)
                and node.func.expr.name == 'type'
                and node.func.attrname == '__new__')


# Builtins inference
register_builtin_transform(infer_bool, 'bool')
register_builtin_transform(infer_super, 'super')
register_builtin_transform(infer_callable, 'callable')
register_builtin_transform(infer_getattr, 'getattr')
register_builtin_transform(infer_hasattr, 'hasattr')
register_builtin_transform(infer_tuple, 'tuple')
register_builtin_transform(infer_set, 'set')
register_builtin_transform(infer_list, 'list')
register_builtin_transform(infer_dict, 'dict')
register_builtin_transform(infer_frozenset, 'frozenset')
register_builtin_transform(infer_type, 'type')
register_builtin_transform(infer_slice, 'slice')

# infer type.__new__ calls
MANAGER.register_transform(nodes.Call, inference_tip(infer_type_dunder_new),
                           _looks_like_type_dunder_new)<|MERGE_RESOLUTION|>--- conflicted
+++ resolved
@@ -1,11 +1,7 @@
 """Astroid hooks for various builtins."""
 
-<<<<<<< HEAD
 import collections
-from functools import partial
-=======
 import functools
->>>>>>> 8b5307c7
 import sys
 import textwrap
 
@@ -17,6 +13,7 @@
 from astroid.interpreter import objects
 from astroid.interpreter import util as interpreterutil
 from astroid import nodes
+from astroid import raw_building
 from astroid.tree import scoped_nodes
 from astroid import util
 
@@ -147,18 +144,21 @@
 
 
 @util.singledispatch
-def _from_constants(kls, elts):
-    """Get an instance of the given *kls* with the given elements set."""
-    elts = [nodes.const_factory(elt) for elt in elts]
-    instance = kls()
+def _from_constants(cls, elts):
+    """Get an instance of the given *cls* with the given elements set."""
+    elts = [raw_building.ast_from_builtin_number_text_binary(e, {}, None, parent=node)[0] for e in elts]
+    instance = cls()
     instance.postinit(elts=elts)
     return instance
 
 @_from_constants.register(nodes.Dict)
-def _dict_from_constants(kls, elts):
-    items = [(nodes.const_factory(k), nodes.const_factory(v))
-             for k, v in elts.items()]
-    instance = kls()
+def _dict_from_constants(cls, elts):
+    node.items = [(raw_building.ast_from_builtin_number_text_binary(k, {}, None,
+                                                                    parent=node)[0],
+                   raw_building.ast_from_builtin_number_text_binary(v, {}, None,
+                                                                    parent=node)[0])
+                  for k, v in items.items()]
+    instance = cls()
     instance.postinit(items=items)
     return instance
 
