"""Astroid hooks for various builtins."""

import collections
from functools import partial
import sys
from textwrap import dedent

import six
<<<<<<< HEAD

from astroid import (MANAGER, UseInferenceDefault, NotFoundError,
                     inference_tip, InferenceError, UnresolvableName)
=======
from astroid import (MANAGER, UseInferenceDefault, AttributeInferenceError,
                     inference_tip, InferenceError, NameInferenceError)
from astroid import arguments
>>>>>>> d052e7e2
from astroid.builder import AstroidBuilder
from astroid import helpers
from astroid.interpreter import objects
from astroid.interpreter import util as interpreterutil
from astroid import nodes
from astroid.tree import scoped_nodes
from astroid import util


BUILTINS = six.moves.builtins.__name__

def _extend_str(class_node, rvalue):
    """function to extend builtin str/unicode class"""
    # TODO(cpopa): this approach will make astroid to believe
    # that some arguments can be passed by keyword, but
    # unfortunately, strings and bytes don't accept keyword arguments.
    code = dedent('''
    class whatever(object):
        def join(self, iterable):
            return {rvalue}
        def replace(self, old, new, count=None):
            return {rvalue}
        def format(self, *args, **kwargs):
            return {rvalue}
        def encode(self, encoding='ascii', errors=None):
            return ''
        def decode(self, encoding='ascii', errors=None):
            return u''
        def capitalize(self):
            return {rvalue}
        def title(self):
            return {rvalue}
        def lower(self):
            return {rvalue}
        def upper(self):
            return {rvalue}
        def swapcase(self):
            return {rvalue}
        def index(self, sub, start=None, end=None):
            return 0
        def find(self, sub, start=None, end=None):
            return 0
        def count(self, sub, start=None, end=None):
            return 0
        def strip(self, chars=None):
            return {rvalue}
        def lstrip(self, chars=None):
            return {rvalue}
        def rstrip(self, chars=None):
            return {rvalue}
        def rjust(self, width, fillchar=None):
            return {rvalue}
        def center(self, width, fillchar=None):
            return {rvalue}
        def ljust(self, width, fillchar=None):
            return {rvalue}
    ''')
    code = code.format(rvalue=rvalue)
    fake = AstroidBuilder(MANAGER).string_build(code)['whatever']
    for method in fake.mymethods():
        class_node.locals[method.name] = [method]
        method.parent = class_node

def extend_builtins(class_transforms):
    builtin_ast = MANAGER.astroid_cache[BUILTINS]
    for class_name, transform in class_transforms.items():
        transform(builtin_ast[class_name])

if sys.version_info > (3, 0):
    extend_builtins({'bytes': partial(_extend_str, rvalue="b''"),
                     'str': partial(_extend_str, rvalue="''")})
else:
    extend_builtins({'str': partial(_extend_str, rvalue="''"),
                     'unicode': partial(_extend_str, rvalue="u''")})


def register_builtin_transform(transform, builtin_name):
    """Register a new transform function for the given *builtin_name*.

    The transform function must accept two parameters, a node and
    an optional context.
    """
    def _transform_wrapper(node, context=None):
        result = transform(node, context=context)
        if result:
            if not result.parent:
                # Let the transformation function determine
                # the parent for its result. Otherwise,
                # we set it to be the node we transformed from.
                result.parent = node

            result.lineno = node.lineno
            result.col_offset = node.col_offset
        return iter([result])

    MANAGER.register_transform(nodes.Call,
                               inference_tip(_transform_wrapper),
                               lambda n: (isinstance(n.func, nodes.Name) and
                                          n.func.name == builtin_name))


def _generic_inference(node, context, node_type, transform):
    args = node.args
    if not args:
        return node_type()
    if len(node.args) > 1:
        raise UseInferenceDefault()

    arg, = args
    transformed = transform(arg)
    if not transformed:
        try:
            inferred = next(arg.infer(context=context))
        except (InferenceError, StopIteration):
            raise UseInferenceDefault()
        if inferred is util.Uninferable:
            raise UseInferenceDefault()
        transformed = transform(inferred)
    if not transformed or transformed is util.Uninferable:
        raise UseInferenceDefault()
    return transformed


@util.singledispatch
def _from_constants(kls, elts):
    """Get an instance of the given *kls* with the given elements set."""
    elts = [nodes.const_factory(elt) for elt in elts]
    instance = kls()
    instance.postinit(elts=elts)
    return instance

@_from_constants.register(nodes.Dict)
def _dict_from_constants(kls, elts):
    items = [(nodes.const_factory(k), nodes.const_factory(v))
             for k, v in elts.items()]
    instance = kls()
    instance.postinit(items=items)
    return instance


def _generic_transform(arg, klass, iterables, build_elts):
    if isinstance(arg, klass):
        return arg
    elif isinstance(arg, iterables):
        if not all(isinstance(elt, nodes.Const)
                   for elt in arg.elts):
            # TODO(cpopa): Don't support heterogenous elements.
            # Not yet, though.
            raise UseInferenceDefault()
        elts = [elt.value for elt in arg.elts]
    elif isinstance(arg, nodes.Dict):
        if not all(isinstance(elt[0], nodes.Const)
                   for elt in arg.items):
            raise UseInferenceDefault()
        elts = [item[0].value for item in arg.items]
    elif (isinstance(arg, nodes.Const) and
          isinstance(arg.value, (six.string_types, six.binary_type))):
        elts = arg.value
    else:
        return
    return _from_constants(klass, build_elts(elts))


def _infer_builtin(node, context,
                   klass=None, iterables=None,
                   build_elts=None):
    transform_func = partial(
        _generic_transform,
        klass=klass,
        iterables=iterables,
        build_elts=build_elts)

    return _generic_inference(node, context, klass, transform_func)

# pylint: disable=invalid-name
infer_tuple = partial(
    _infer_builtin,
    klass=nodes.Tuple,
    iterables=(nodes.List, nodes.Set, objects.FrozenSet),
    build_elts=tuple)

infer_list = partial(
    _infer_builtin,
    klass=nodes.List,
    iterables=(nodes.Tuple, nodes.Set, objects.FrozenSet),
    build_elts=list)

infer_set = partial(
    _infer_builtin,
    klass=nodes.Set,
    iterables=(nodes.List, nodes.Tuple, objects.FrozenSet),
    build_elts=set)

infer_frozenset = partial(
    _infer_builtin,
    klass=objects.FrozenSet,
    iterables=(nodes.List, nodes.Tuple, nodes.Set, objects.FrozenSet),
    build_elts=frozenset)


def _get_elts(arg, context):
    is_iterable = lambda n: isinstance(n,
                                       (nodes.List, nodes.Tuple, nodes.Set))
    try:
        inferred = next(arg.infer(context))
    except (InferenceError, NameInferenceError):
        raise UseInferenceDefault()
    if isinstance(inferred, nodes.Dict):
        items = inferred.items
    elif is_iterable(inferred):
        items = []
        for elt in inferred.elts:
            # If an item is not a pair of two items,
            # then fallback to the default inference.
            # Also, take in consideration only hashable items,
            # tuples and consts. We are choosing Names as well.
            if not is_iterable(elt):
                raise UseInferenceDefault()
            if len(elt.elts) != 2:
                raise UseInferenceDefault()
            if not isinstance(elt.elts[0],
                              (nodes.Tuple, nodes.Const, nodes.Name)):
                raise UseInferenceDefault()
            items.append(tuple(elt.elts))
    else:
        raise UseInferenceDefault()
    return items

def infer_dict(node, context=None):
    """Try to infer a dict call to a Dict node.

    The function treats the following cases:

        * dict()
        * dict(mapping)
        * dict(iterable)
        * dict(iterable, **kwargs)
        * dict(mapping, **kwargs)
        * dict(**kwargs)

    If a case can't be inferred, we'll fallback to default inference.
    """
    if node.keywords:
        keywords = [(arg.arg, arg.value) for arg in node.keywords]
    else:
        keywords = []
    call = scoped_nodes.CallSite(node.func, node.args, keywords)
    if call.has_invalid_arguments() or call.has_invalid_keywords():
        raise UseInferenceDefault

    args = call.positional_arguments
    kwargs = list(call.keyword_arguments.items())

    if not args and not kwargs:
        # dict()
        return nodes.Dict()
    elif kwargs and not args:
        # dict(a=1, b=2, c=4)
        items = [(nodes.Const(key), value) for key, value in kwargs]
    elif len(args) == 1 and kwargs:
        # dict(some_iterable, b=2, c=4)
        elts = _get_elts(args[0], context)
        keys = [(nodes.Const(key), value) for key, value in kwargs]
        items = elts + keys
    elif len(args) == 1:
        items = _get_elts(args[0], context)
    else:
        raise UseInferenceDefault()

    value = nodes.Dict(col_offset=node.col_offset,
                       lineno=node.lineno,
                       parent=node.parent)
    value.postinit(items)
    return value


def infer_super(node, context=None):
    """Understand super calls.

    There are some restrictions for what can be understood:

        * unbounded super (one argument form) is not understood.

        * if the super call is not inside a function (classmethod or method),
          then the default inference will be used.

        * if the super arguments can't be inferred, the default inference
          will be used.
    """
    if len(node.args) == 1:
        # Ignore unbounded super.
        raise UseInferenceDefault

    scope = node.scope()
    if not isinstance(scope, nodes.FunctionDef):
        # Ignore non-method uses of super.
        raise UseInferenceDefault
    if scope.type not in ('classmethod', 'method'):
        # Not interested in staticmethods.
        raise UseInferenceDefault

    cls = scoped_nodes.get_wrapping_class(scope)
    if not len(node.args):
        mro_pointer = cls
        # In we are in a classmethod, the interpreter will fill
        # automatically the class as the second argument, not an instance.
        if scope.type == 'classmethod':
            mro_type = cls
        else:
            mro_type = cls.instantiate_class()
    else:
        # TODO(cpopa): support flow control (multiple inference values).
        try:
            mro_pointer = next(node.args[0].infer(context=context))
        except InferenceError:
            raise UseInferenceDefault
        try:
            mro_type = next(node.args[1].infer(context=context))
        except InferenceError:
            raise UseInferenceDefault

    if mro_pointer is util.Uninferable or mro_type is util.Uninferable:
        # No way we could understand this.
        raise UseInferenceDefault

    super_obj = objects.Super(mro_pointer=mro_pointer,
                              mro_type=mro_type,
                              self_class=cls,
                              scope=scope)
    super_obj.parent = node
    return super_obj


def _infer_getattr_args(node, context):
    if len(node.args) not in (2, 3):
        # Not a valid getattr call.
        raise UseInferenceDefault

    try:
        # TODO(cpopa): follow all the values of the first argument?
        obj = next(node.args[0].infer(context=context))
        attr = next(node.args[1].infer(context=context))
    except InferenceError:
        raise UseInferenceDefault

    if obj is util.Uninferable or attr is util.Uninferable:
        # If one of the arguments is something we can't infer,
        # then also make the result of the getattr call something
        # which is unknown.
        return util.Uninferable, util.Uninferable

    is_string = (isinstance(attr, nodes.Const) and
                 isinstance(attr.value, six.string_types))
    if not is_string:
        raise UseInferenceDefault

    return obj, attr.value


def infer_getattr(node, context=None):
    """Understand getattr calls

    If one of the arguments is an Uninferable object, then the
    result will be an Uninferable object. Otherwise, the normal attribute
    lookup will be done.
    """
    obj, attr = _infer_getattr_args(node, context)
    if obj is util.Uninferable or attr is util.Uninferable or not hasattr(obj, 'igetattr'):
        return util.Uninferable

    try:
        return next(obj.igetattr(attr, context=context))
    except (StopIteration, InferenceError, AttributeInferenceError):
        if len(node.args) == 3:
            # Try to infer the default and return it instead.
            try:
                return next(node.args[2].infer(context=context))
            except InferenceError:
                raise UseInferenceDefault

    raise UseInferenceDefault


def infer_hasattr(node, context=None):
    """Understand hasattr calls

    This always guarantees three possible outcomes for calling
    hasattr: Const(False) when we are sure that the object
    doesn't have the intended attribute, Const(True) when
    we know that the object has the attribute and Uninferable
    when we are unsure of the outcome of the function call.
    """
    try:
        obj, attr = _infer_getattr_args(node, context)
        if obj is util.Uninferable or attr is util.Uninferable or not hasattr(obj, 'getattr'):
            return util.Uninferable
        obj.getattr(attr, context=context)
    except UseInferenceDefault:
        # Can't infer something from this function call.
        return util.Uninferable
<<<<<<< HEAD
    except NotFoundError:
=======
    except AttributeInferenceError:
>>>>>>> d052e7e2
        # Doesn't have it.
        return nodes.Const(False)
    return nodes.Const(True)


def infer_callable(node, context=None):
    """Understand callable calls

    This follows Python's semantics, where an object
    is callable if it provides an attribute __call__,
    even though that attribute is something which can't be
    called.
    """
    if len(node.args) != 1:
        # Invalid callable call.
        raise UseInferenceDefault

    argument = node.args[0]
    try:
        inferred = next(argument.infer(context=context))
    except InferenceError:
        return util.Uninferable
    if inferred is util.Uninferable:
        return util.Uninferable
    return nodes.Const(inferred.callable())


def infer_bool(node, context=None):
    """Understand bool calls."""
    if len(node.args) > 1:
        # Invalid bool call.
        raise UseInferenceDefault

    if not node.args:
        return nodes.Const(False)

    argument = node.args[0]
    try:
        inferred = next(argument.infer(context=context))
    except InferenceError:
        return util.Uninferable
    if inferred is util.Uninferable:
        return util.Uninferable

    bool_value = inferred.bool_value()
    if bool_value is util.Uninferable:
        return util.Uninferable
    return nodes.Const(bool_value)


def infer_type(node, context=None):
    """Understand the one-argument form of *type*."""
    if len(node.args) != 1:
        raise UseInferenceDefault

    return helpers.object_type(node.args[0], context)


def infer_slice(node, context=None):
    """Understand `slice` calls."""
    args = node.args
    if not 0 < len(args) <= 3:
        raise UseInferenceDefault

    args = list(map(interpreterutil.safe_infer, args))
    for arg in args:
        if not arg or arg is util.Uninferable:
            raise UseInferenceDefault
        if not isinstance(arg, nodes.Const):
            raise UseInferenceDefault
        if not isinstance(arg.value, (type(None), int)):
            raise UseInferenceDefault

    if len(args) < 3:
        # Make sure we have 3 arguments.
        args.extend([None] * (3 - len(args)))

    slice_node = nodes.Slice(lineno=node.lineno,
                             col_offset=node.col_offset,
                             parent=node.parent)
    slice_node.postinit(*args)
    return slice_node


def infer_type_dunder_new(caller, context=None):
    """Try to infer what type.__new__(mcs, name, bases, attrs) returns.

    In order for such call to be valid, the metaclass needs to be
    a subtype of ``type``, the name needs to be a string, the bases
    needs to be a tuple of classes and the attributes a dictionary
    of strings to values.
    """
    if len(caller.args) != 4:
        raise UseInferenceDefault
       
    # Verify the metaclass
    mcs = next(caller.args[0].infer(context=context))
    if not isinstance(mcs, nodes.ClassDef):
        # Not a valid first argument.
        raise UseInferenceDefault
    if not mcs.is_subtype_of("%s.type" % BUILTINS):
        # Not a valid metaclass.
        raise UseInferenceDefault

    # Verify the name
    name = next(caller.args[1].infer(context=context))
    if not isinstance(name, nodes.Const):
        # Not a valid name, needs to be a const.
        raise UseInferenceDefault
    if not isinstance(name.value, str):
        # Needs to be a string.
        raise UseInferenceDefault

    # Verify the bases
    cls_bases = next(caller.args[2].infer(context=context))
    if not isinstance(cls_bases, nodes.Tuple):
        # Needs to be a tuple.
        raise UseInferenceDefault
    inferred_bases = [next(elt.infer(context=context))
                      for elt in cls_bases.elts]
    if any(not isinstance(base, nodes.ClassDef) for base in inferred_bases):
        # All the bases needs to be Classes
        raise UseInferenceDefault

    # Verify the attributes.
    attrs = next(caller.args[3].infer(context=context))
    if not isinstance(attrs, nodes.Dict):
        # Needs to be a dictionary.
        raise UseInferenceDefault
    cls_locals = collections.defaultdict(list)
    for key, value in attrs.items:
        key = next(key.infer(context=context))
        value = next(value.infer(context=context))
        if not isinstance(key, nodes.Const):
            # Something invalid as an attribute.
            raise UseInferenceDefault                
        if not isinstance(key.value, str):
            # Not a proper attribute.
            raise UseInferenceDefault                
        cls_locals[key.value].append(value)

    # Build the class from now.
    cls = nodes.Class(name=name.value, lineno=caller.lineno,
                      col_offset=caller.col_offset,
                      parent=caller)
    empty = nodes.Pass()
    cls.postinit(bases=cls_bases.elts, body=[empty], decorators=[],
                 newstyle=True, metaclass=mcs)
    cls.locals = cls_locals
    return iter([cls])


def _looks_like_type_dunder_new(node):
    return (isinstance(node.func, nodes.Attribute)
                and isinstance(node.func.expr, nodes.Name)
                and node.func.expr.name == 'type'
                and node.func.attrname == '__new__')


# Builtins inference
register_builtin_transform(infer_bool, 'bool')
register_builtin_transform(infer_super, 'super')
register_builtin_transform(infer_callable, 'callable')
register_builtin_transform(infer_getattr, 'getattr')
register_builtin_transform(infer_hasattr, 'hasattr')
register_builtin_transform(infer_tuple, 'tuple')
register_builtin_transform(infer_set, 'set')
register_builtin_transform(infer_list, 'list')
register_builtin_transform(infer_dict, 'dict')
register_builtin_transform(infer_frozenset, 'frozenset')
register_builtin_transform(infer_type, 'type')
register_builtin_transform(infer_slice, 'slice')

# infer type.__new__ calls
MANAGER.register_transform(nodes.Call, inference_tip(infer_type_dunder_new),
                           _looks_like_type_dunder_new)<|MERGE_RESOLUTION|>--- conflicted
+++ resolved
@@ -6,15 +6,8 @@
 from textwrap import dedent
 
 import six
-<<<<<<< HEAD
-
-from astroid import (MANAGER, UseInferenceDefault, NotFoundError,
-                     inference_tip, InferenceError, UnresolvableName)
-=======
 from astroid import (MANAGER, UseInferenceDefault, AttributeInferenceError,
                      inference_tip, InferenceError, NameInferenceError)
-from astroid import arguments
->>>>>>> d052e7e2
 from astroid.builder import AstroidBuilder
 from astroid import helpers
 from astroid.interpreter import objects
@@ -71,6 +64,8 @@
             return {rvalue}
         def ljust(self, width, fillchar=None):
             return {rvalue}
+        def split(self, *args):
+            return []
     ''')
     code = code.format(rvalue=rvalue)
     fake = AstroidBuilder(MANAGER).string_build(code)['whatever']
@@ -415,11 +410,7 @@
     except UseInferenceDefault:
         # Can't infer something from this function call.
         return util.Uninferable
-<<<<<<< HEAD
-    except NotFoundError:
-=======
     except AttributeInferenceError:
->>>>>>> d052e7e2
         # Doesn't have it.
         return nodes.Const(False)
     return nodes.Const(True)
