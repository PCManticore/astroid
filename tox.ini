--- conflicted
+++ resolved
@@ -1,21 +1,5 @@
 [tox]
 # Official list
-<<<<<<< HEAD
-#envlist = py27, py33, py34, py35, pypy, jython, pylint
-
-# drone.io
-#envlist = py27, py33, pylint
-
-# For testing off drone.io---please don't delete.
-# envlist py27, py34, pypy, jython, pylint
-envlist = py34
-
-[testenv]
-deps =
-  py27,pypy,jython: funcsigs
-  py27,pypy,jython: dictproxyhack
-  lazy-object-proxy
-=======
 # envlist = py27, py33, py34, py35, pypy, jython, pylint
 
 # drone.io
@@ -23,19 +7,21 @@
 
 # For testing off drone.io---please don't delete.
 # envlist = py27, py34, pypy, pylint
+envlist = py27, py34
 
 [testenv:pylint]
 commands = pylint -rn --rcfile={toxinidir}/pylintrc {envsitepackagesdir}/astroid
 
 [testenv]
 deps =
+  py27,pypy,jython: dictproxyhack
   py27,py33,pypy,jython: enum34
+  py27,pypy,jython: funcsigs
   lazy-object-proxy
   nose
   py27,py33,py34,py35: numpy
   pytest
   python-dateutil
->>>>>>> d052e7e2
   py27,py33,pypy,jython: singledispatch
   six
   wrapt
